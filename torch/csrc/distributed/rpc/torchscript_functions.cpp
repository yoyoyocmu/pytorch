--- conflicted
+++ resolved
@@ -32,12 +32,8 @@
             .qualifiedName(), /* name of torchscript function being run */
         RpcAgent::getCurrentRpcAgent()->getWorkerInfo().name_,
         dstWorkerName);
-<<<<<<< HEAD
-    record = torch::autograd::profiler::record_function_enter_new(rpcAsyncJitKey);
-=======
     record =
         torch::autograd::profiler::record_function_enter_new(rpcAsyncJitKey);
->>>>>>> 3cbf308a
     auto& remoteProfilerManager =
         torch::distributed::rpc::RemoteProfilerManager::getInstance();
     remoteProfilerManager.setCurrentKey(rpcAsyncJitKey);
@@ -77,12 +73,8 @@
   }));
   if (shouldProfile) {
     auto profiledFutPtr =
-<<<<<<< HEAD
-        torch::autograd::profiler::_call_end_callbacks_on_fut_new(record, futPtr);
-=======
         torch::autograd::profiler::_call_end_callbacks_on_fut_new(
             record, futPtr);
->>>>>>> 3cbf308a
     return profiledFutPtr;
   }
   return futPtr;
