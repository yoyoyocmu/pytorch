--- conflicted
+++ resolved
@@ -144,12 +144,6 @@
 # Disable dynamo
 disable = os.environ.get("TORCH_COMPILE_DISABLE", False)
 
-<<<<<<< HEAD
-# Get a cprofile trace of Dynamo
-cprofile = os.environ.get("TORCH_COMPILE_CPROFILE", False)
-
-=======
->>>>>>> 5c42a797
 # legacy config, does nothing now!
 skipfiles_inline_module_allowlist = {}
 
