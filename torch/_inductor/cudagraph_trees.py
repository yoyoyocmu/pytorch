--- conflicted
+++ resolved
@@ -1186,10 +1186,6 @@
         # we dont want to do unnecessary checking of the existing outputs
         # on the hot path, but both recording and warmup only happen once
         # so we check up front
-<<<<<<< HEAD
-
-=======
->>>>>>> f497e623
         if self.in_recording:
             self.try_end_curr_recording()
 
@@ -1349,11 +1345,7 @@
         return GenerationTracker.generation
 
     def can_start_new_generation(self) -> bool:
-<<<<<<< HEAD
         if self.running_forwards_with_pending_backwards:
-=======
-        if self.forwards_with_pending_backwards != 0:
->>>>>>> f497e623
             return False
         return self.current_gen != self.get_curr_generation()
 
