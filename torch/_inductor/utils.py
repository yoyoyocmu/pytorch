--- conflicted
+++ resolved
@@ -266,6 +266,15 @@
         for i in lst
     ]
 
+def deterministic_torch_manual_seed(*args, **kwargs):
+        from torch._C import default_generator
+
+        seed = 1337
+        import torch.cuda
+
+        if not torch.cuda._is_in_bad_fork():
+            torch.cuda.manual_seed_all(seed)
+        return default_generator.manual_seed(seed)
 
 def gen_gm_and_inputs(target, args, kwargs):
     g = torch.fx.Graph()
@@ -764,11 +773,6 @@
 def use_triton_template(layout, *, enable_int32=False):
     layout_dtypes = [torch.float16, torch.bfloat16, torch.float32]
     if enable_int32:
-<<<<<<< HEAD
-        layout_dtypes = [torch.float16, torch.bfloat16, torch.float32, torch.int32]
-    return _use_template_for_cuda(layout, layout_dtypes) and _use_autotune_backend(
-        "TRITON"
-=======
         layout_dtypes.append(torch.int32)
     return (
         (
@@ -780,7 +784,6 @@
         and layout.device.type == "cuda"
         and layout.dtype in layout_dtypes
         and is_modern_gpu(layout.device.index or 0)
->>>>>>> f592b37d
     )
 
 
