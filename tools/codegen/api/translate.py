--- conflicted
+++ resolved
@@ -110,13 +110,6 @@
             ctx[NamedCType(t.name, BaseCType(optionalScalarRefT))] = \
                 f'({b.expr}.has_value() ? at::OptionalScalarRef(&({b.expr}.value())) : at::OptionalScalarRef())'
 
-<<<<<<< HEAD
-=======
-        # [Note: ITensorList]
-        if t.type == BaseCType(tensorListT):
-            ctx[NamedCType(t.name, BaseCType(iTensorListT))] = f"at::ITensorList({b.expr})"
-
->>>>>>> f008b1d4
         # [Note: IOptTensorRefList]
         if t.type == ConstRefCType(ListCType(OptionalCType(BaseCType(tensorT)))):
             ctx[NamedCType(t.name, BaseCType(iOptTensorRefListT))] = f"at::IOptTensorRefList({b.expr})"
