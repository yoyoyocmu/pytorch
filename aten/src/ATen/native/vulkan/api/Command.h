--- conflicted
+++ resolved
@@ -26,13 +26,7 @@
     void bind(VkPipeline pipeline);
     void bind(VkPipelineLayout pipeline_layout, VkDescriptorSet descriptor_set);
     void copy(VkBuffer source, VkBuffer destination, size_t size);
-<<<<<<< HEAD
-    void dispatch();
-=======
     void dispatch(const Shader::WorkGroup& work_group);
-
-    void submit(VkQueue queue, VkFence fence);
->>>>>>> d71da5b4
 
     void submit(VkQueue queue, VkFence fence);
 
