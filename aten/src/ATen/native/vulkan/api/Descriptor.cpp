#include <ATen/native/vulkan/api/Descriptor.h>

namespace at {
namespace native {
namespace vulkan {
namespace api {

const Descriptor::Pool::Descriptor Descriptor::Pool::kDefault{
  1024u,
  {
    // Note: It is OK for the sum of descriptors per type, below, to exceed
    // the max total figure above, but be concenious of memory consumption.
    // Considering how the descriptor pool must be frequently purged anyway
    // as a result of the impracticality of having enormous pools that
    // persist through the execution of the program, there is diminishing
    // return in increasing max counts.
    {
      /*
        Buffers
      */

      {
        VK_DESCRIPTOR_TYPE_UNIFORM_BUFFER,
        256u,
      },
      {
        VK_DESCRIPTOR_TYPE_STORAGE_BUFFER,
        256u,
      },

      /*
        Images
      */

      {
        VK_DESCRIPTOR_TYPE_COMBINED_IMAGE_SAMPLER,
        256u,
      },
      {
        VK_DESCRIPTOR_TYPE_STORAGE_IMAGE,
        256u,
      },
    },
  },
};

<<<<<<< HEAD
} // namespace

Descriptor::Pool::Pool(const GPU& gpu)
  : cache(Factory(gpu)),
    primary(cache.retrieve(kPrimary)) {
}

=======
>>>>>>> 317631b6
Descriptor::Pool::Factory::Factory(const VkDevice device)
  : device_(device) {
  TORCH_INTERNAL_ASSERT_DEBUG_ONLY(
      device,
      "Invalid Vulkan device!");
}

typename Descriptor::Pool::Factory::Handle Descriptor::Pool::Factory::operator()(
  const Descriptor& descriptor) const {
  const VkDescriptorPoolCreateInfo descriptor_pool_create_info{
    VK_STRUCTURE_TYPE_DESCRIPTOR_POOL_CREATE_INFO,
    nullptr,
    0u, /* Do not use VK_DESCRIPTOR_POOL_CREATE_FREE_DESCRIPTOR_SET_BIT */
    descriptor.capacity,
    static_cast<uint32_t>(descriptor.sizes.size()),
    descriptor.sizes.data(),
  };

  VkDescriptorPool descriptor_pool{};
  VK_CHECK(vkCreateDescriptorPool(
      device_,
      &descriptor_pool_create_info,
      nullptr,
      &descriptor_pool));

  TORCH_CHECK(
      descriptor_pool,
      "Invalid Vulkan descriptor pool!");

  return Handle{
    descriptor_pool,
    Deleter(device_),
  };
}

void Descriptor::Pool::purge(
    const VkDevice device,
    const VkDescriptorPool descriptor_pool) {
  TORCH_INTERNAL_ASSERT_DEBUG_ONLY(
      device,
      "Invalid Vulkan device!");

  TORCH_INTERNAL_ASSERT_DEBUG_ONLY(
      descriptor_pool,
      "Invalid Vulkan descriptor pool!");

  VK_CHECK(vkResetDescriptorPool(device, descriptor_pool, 0u));
}

<<<<<<< HEAD
// Descriptor::Set::Set(
//     const VkDevice device,
//     const VkDescriptorPool descriptor_pool)
//   : device_(device),
//     descriptor_pool_(descriptor_pool) {
//   TORCH_INTERNAL_ASSERT(device_, "Invalid Vulkan device!");
//   TORCH_INTERNAL_ASSERT(descriptor_pool_, "Invalid Vulkan descriptor pool!");
// }
=======
Descriptor::Factory::Factory(
    const VkDevice device,
    const VkDescriptorPool descriptor_pool)
  : device_(device),
    descriptor_pool_(descriptor_pool) {
  TORCH_INTERNAL_ASSERT_DEBUG_ONLY(
      device,
      "Invalid Vulkan device!");

  TORCH_INTERNAL_ASSERT_DEBUG_ONLY(
      descriptor_pool,
      "Invalid Vulkan descriptor pool!");
}
>>>>>>> 317631b6

VkDescriptorSet Descriptor::Factory::allocate(
    const VkDescriptorSetLayout descriptor_set_layout) {
  const VkDescriptorSetAllocateInfo descriptor_set_allocate_info{
    VK_STRUCTURE_TYPE_DESCRIPTOR_SET_ALLOCATE_INFO,
    nullptr,
    descriptor_pool_,
    1u,
    &descriptor_set_layout,
  };

  VkDescriptorSet descriptor_set{};
  VK_CHECK(vkAllocateDescriptorSets(
      device_,
      &descriptor_set_allocate_info,
      &descriptor_set));

  TORCH_CHECK(
      descriptor_set,
      "Invalid Vulkan descriptor set!");

  return descriptor_set;
}

void Descriptor::Factory::purge() {
  Pool::purge(device_, descriptor_pool_);
}

} // namespace api
} // namespace vulkan
} // namespace native
} // namespace at<|MERGE_RESOLUTION|>--- conflicted
+++ resolved
@@ -44,25 +44,15 @@
   },
 };
 
-<<<<<<< HEAD
-} // namespace
-
-Descriptor::Pool::Pool(const GPU& gpu)
-  : cache(Factory(gpu)),
-    primary(cache.retrieve(kPrimary)) {
-}
-
-=======
->>>>>>> 317631b6
-Descriptor::Pool::Factory::Factory(const VkDevice device)
-  : device_(device) {
+Descriptor::Pool::Factory::Factory(const GPU& gpu)
+  : device_(gpu.device) {
   TORCH_INTERNAL_ASSERT_DEBUG_ONLY(
       device,
       "Invalid Vulkan device!");
 }
 
 typename Descriptor::Pool::Factory::Handle Descriptor::Pool::Factory::operator()(
-  const Descriptor& descriptor) const {
+    const Descriptor& descriptor) const {
   const VkDescriptorPoolCreateInfo descriptor_pool_create_info{
     VK_STRUCTURE_TYPE_DESCRIPTOR_POOL_CREATE_INFO,
     nullptr,
@@ -103,16 +93,6 @@
   VK_CHECK(vkResetDescriptorPool(device, descriptor_pool, 0u));
 }
 
-<<<<<<< HEAD
-// Descriptor::Set::Set(
-//     const VkDevice device,
-//     const VkDescriptorPool descriptor_pool)
-//   : device_(device),
-//     descriptor_pool_(descriptor_pool) {
-//   TORCH_INTERNAL_ASSERT(device_, "Invalid Vulkan device!");
-//   TORCH_INTERNAL_ASSERT(descriptor_pool_, "Invalid Vulkan descriptor pool!");
-// }
-=======
 Descriptor::Factory::Factory(
     const VkDevice device,
     const VkDescriptorPool descriptor_pool)
@@ -126,7 +106,6 @@
       descriptor_pool,
       "Invalid Vulkan descriptor pool!");
 }
->>>>>>> 317631b6
 
 VkDescriptorSet Descriptor::Factory::allocate(
     const VkDescriptorSetLayout descriptor_set_layout) {
