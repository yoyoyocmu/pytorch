--- conflicted
+++ resolved
@@ -16,11 +16,7 @@
       "Non-empty 3D data tensor expected but got a tensor with sizes ",
       input.sizes());
 
-<<<<<<< HEAD
-  set_output_raw_strided(0, full_output_size, {}, input.options());
-=======
   set_output(full_output_size, input.options());
->>>>>>> 8d93f6b4
 }
 
 TORCH_META_FUNC(_upsample_nearest_exact1d) (
@@ -34,11 +30,7 @@
       "Non-empty 3D data tensor expected but got a tensor with sizes ",
       input.sizes());
 
-<<<<<<< HEAD
-  set_output_raw_strided(0, full_output_size, {}, input.options());
-=======
   set_output(full_output_size, input.options());
->>>>>>> 8d93f6b4
 }
 
 TORCH_META_FUNC(upsample_nearest1d_backward) (
@@ -50,11 +42,7 @@
   check_dim_size(grad_output, 3, 1, full_output_size[1]);
   check_dim_size(grad_output, 3, 2, full_output_size[2]);
 
-<<<<<<< HEAD
-  set_output_raw_strided(0, input_size, {}, grad_output.options());
-=======
   set_output(input_size, grad_output.options());
->>>>>>> 8d93f6b4
 }
 
 TORCH_META_FUNC(_upsample_nearest_exact1d_backward) (
@@ -66,11 +54,7 @@
   check_dim_size(grad_output, 3, 1, full_output_size[1]);
   check_dim_size(grad_output, 3, 2, full_output_size[2]);
 
-<<<<<<< HEAD
-  set_output_raw_strided(0, input_size, {}, grad_output.options());
-=======
   set_output(input_size, grad_output.options());
->>>>>>> 8d93f6b4
 }
 
 } // namespace meta
