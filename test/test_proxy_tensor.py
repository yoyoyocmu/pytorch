--- conflicted
+++ resolved
@@ -1333,11 +1333,6 @@
     xfail('nn.functional.pdist', ''),  # Could not run 'aten::_pdist_forward' with arguments from the 'Meta' backend...
     xfail('nn.functional.pixel_unshuffle', ''),  # aten.pixel_unshuffle.default - couldn't find symbolic meta function/deco...
     xfail('nn.functional.smooth_l1_loss', ''),  # aten.size.default - couldn't find symbolic meta function/decomposition
-<<<<<<< HEAD
-    xfail('normal', ''),  # aten.normal.Tensor_Tensor - couldn't find symbolic meta function/decomposition
-=======
-    xfail('nonzero', ''),  # aten.nonzero.default - couldn't find symbolic meta function/decomposition
->>>>>>> 3e0fae3a
     xfail('normal', 'number_mean'),  # aten.normal.float_Tensor - couldn't find symbolic meta function/decomposition
     xfail('ormqr', ''),  # aten.ormqr.default - couldn't find symbolic meta function/decomposition
     xfail('pca_lowrank', ''),  # aten.mm.default - couldn't find symbolic meta function/decomposition
