--- conflicted
+++ resolved
@@ -8,13 +8,14 @@
 import torch
 import contextlib
 from importlib import import_module
+from torch.utils._pytree import tree_map
 
 from torch.testing import make_tensor
 from torch.testing._internal.common_dtype import (
     floating_and_complex_types_and,
     all_types_and_complex_and,
 )
-from torch._subclasses.fake_tensor import FakeTensor
+
 from torch.testing._internal.common_utils import (
     TestCase,
     is_iterable_of_tensors,
@@ -46,11 +47,17 @@
     instantiate_device_type_tests,
     ops,
     onlyCUDA,
+    onlyCPU,
     onlyNativeDeviceTypes,
     OpDTypes,
+    skipCUDAIfRocm,
     skipMeta,
 )
-from torch.utils._pytree import tree_map
+from torch._subclasses.fake_tensor import (
+    FakeTensor,
+    FakeTensorMode,
+)
+from torch.utils._python_dispatch import enable_torch_dispatch_mode
 import torch._prims as prims
 from torch._prims.context import TorchRefsMode
 
@@ -354,16 +361,12 @@
     @onlyNativeDeviceTypes
     @ops(python_ref_db)
     def test_python_ref_meta(self, device, dtype, op):
-<<<<<<< HEAD
-        if dtype is torch.chalf:
-            self.skipTest("Skipping chalf until it has more operator support")
-=======
         mode = torch._prims.utils.get_prim_fake_mode()
->>>>>>> c10908cd
 
         def _to_tensormeta(x):
             if isinstance(x, torch.Tensor):
-                return FakeTensor.from_tensor(x)
+                out = FakeTensor.from_tensor(x, mode)
+                return out
             return x
 
         # TODO: iterate over requires_grad true/false
@@ -371,7 +374,13 @@
             result = op(sample.input, *sample.args, **sample.kwargs)
 
             meta_sample = sample.transform(_to_tensormeta)
-            meta_result = op(meta_sample.input, *meta_sample.args, **meta_sample.kwargs)
+            try:
+                with enable_torch_dispatch_mode(mode):
+                    meta_result = op(meta_sample.input, *meta_sample.args, **meta_sample.kwargs)
+            except torch._subclasses.fake_tensor.ComplexInputException:
+                continue
+            except torch._subclasses.fake_tensor.SparseInputException:
+                continue
 
             if isinstance(result, torch.Tensor):
                 prims.utils.compare_tensor_meta(result, meta_result)
@@ -497,6 +506,7 @@
 
     @unittest.skipIf(TEST_WITH_ASAN, "Skipped under ASAN")
     @onlyCUDA
+    @skipCUDAIfRocm
     @ops(python_ref_db)
     @parametrize('executor', ['aten', 'nvfuser'])
     def test_python_ref_executor(self, device, dtype, op, executor):
@@ -538,9 +548,11 @@
     @onlyNativeDeviceTypes
     @ops([op for op in python_ref_db if op.error_inputs_func is not None], dtypes=OpDTypes.none)
     def test_python_ref_errors(self, device, op):
+        mode = torch._prims.utils.get_prim_fake_mode()
+
         def _to_tensormeta(x):
             if isinstance(x, torch.Tensor):
-                return FakeTensor.from_tensor(x)
+                return FakeTensor.from_tensor(x, mode)
             return x
 
         error_inputs = op.error_inputs(device)
@@ -1500,8 +1512,6 @@
         self.assertIn(op, self.ref_db_names)
 
 
-<<<<<<< HEAD
-=======
 fake_skips = (
     "cholesky",  # Could not run 'aten::cholesky' with arguments from the 'Meta' backend
     "cholesky_inverse",  # Could not run 'aten::cholesky' with arguments from the 'Meta' backend
@@ -1604,16 +1614,12 @@
                 self.assertTrue(name in dynamic_output_op_tests or name in sometimes_dynamic_output_op_test)
 
 
->>>>>>> c10908cd
 instantiate_device_type_tests(TestCommon, globals())
 instantiate_device_type_tests(TestCompositeCompliance, globals())
 instantiate_device_type_tests(TestMathBits, globals())
 instantiate_device_type_tests(TestRefsOpsInfo, globals(), only_for="cpu")
-<<<<<<< HEAD
-=======
 instantiate_device_type_tests(TestFakeTensorNonErroring, globals())
 instantiate_device_type_tests(TestTags, globals())
->>>>>>> c10908cd
 
 if __name__ == "__main__":
     run_tests()