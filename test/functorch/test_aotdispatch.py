--- conflicted
+++ resolved
@@ -18,7 +18,7 @@
     outs_and_grads,
     skipIfRocm,
 )
-from torch.testing._internal.double_tensor import DoubleTensor
+from torch.testing._internal.two_tensor import TwoTensor
 import torch
 import torch.nn as nn
 import torch.utils._pytree as pytree
@@ -1134,8 +1134,6 @@
         self.verify_aot_autograd(f, partial(inp_callable, req_grad=False), test_mutation=True)
         self.verify_aot_autograd(f, partial(inp_callable, req_grad=True), test_mutation=True)
 
-<<<<<<< HEAD
-=======
     # Partially addresses https://github.com/pytorch/pytorch/issues/106457
     def test_input_mutation_false_aliasing(self):
         def f(a, b):
@@ -1234,7 +1232,6 @@
         self.assertTrue('as_strided_scatter' in str(fw_graph_overlap2.code))
 
 
->>>>>>> 0434a2c7
     @unittest.skipIf(not torch.cuda.is_available(), "CUDA is unavailable")
     def test_mem_leak_from_save_for_bw(self):
         # See a full diagnosis at this issue: https://github.com/pytorch/pytorch/issues/94990
@@ -2736,12 +2733,12 @@
 
         a1_ref = torch.ones(3, 3, requires_grad=True)
         a2_ref = torch.ones(3, 3, requires_grad=True)
-        a_ref = DoubleTensor(a1_ref, a2_ref)
+        a_ref = TwoTensor(a1_ref, a2_ref)
         b_ref = torch.ones(3, 3, requires_grad=True)
 
         a1_test = a1_ref.clone().detach().requires_grad_(True)
         a2_test = a2_ref.clone().detach().requires_grad_(True)
-        a_test = DoubleTensor(a1_test, a2_test)
+        a_test = TwoTensor(a1_test, a2_test)
         b_test = b_ref.clone().detach().requires_grad_(True)
 
         fw_graph_cell = [None]
@@ -2756,25 +2753,25 @@
         out_ref = f(a_ref, b_ref)
         out_test = compiled_f(a_test, b_test)
 
-        # Output is a DoubleTensor (check both inner tensors)
+        # Output is a TwoTensor (check both inner tensors)
         self.assertEqual(out_ref.a, out_test.a)
         self.assertEqual(out_ref.b, out_test.b)
 
         out_ref.sum().backward()
         out_test.sum().backward()
-        # Both grad_inputs are DoubleTensors
+        # Both grad_inputs are TwoTensor
         self.assertEqual(a_ref.grad.a, a_test.grad.a)
         self.assertEqual(a_ref.grad.b, a_test.grad.b)
         self.assertEqual(b_ref.grad.a, b_test.grad.a)
         self.assertEqual(b_ref.grad.b, b_test.grad.b)
 
         # Important pieces of the graph:
-        # - mul() and div() show up twice, because we called them on a DoubleTensor
+        # - mul() and div() show up twice, because we called them on a TwoTensor
         # - add() shows up once, because we called it on a plain Tensor
         # - The user forward() fn returns 1 output (the result of add),
         #   while the graph itself returns two outputs (add, add_1)
         # - add, add_1 correspond to the two inner dense tensors that will be wrapped
-        # - into a single DoubleTensor output.
+        # - into a single TwoTensor output.
         self.assertExpectedInline(fw_graph_cell[0].code.strip(), """\
 def forward(self, primals_1, primals_2, primals_3):
     mul = torch.ops.aten.mul.Tensor(primals_1, 6);  primals_1 = None
@@ -2787,7 +2784,7 @@
         # Important pieces of the graph:
         # - 4 total dense outputs.
         #   This corresponds to the fact that each user fwd inpt (a, b)
-        #   will get a gradient that is a DoubleTensor subclass,
+        #   will get a gradient that is a TwoTensor subclass,
         #   so (mul_2, mul_3) will be wrapped into a.grad
         #   and (div_1, div_2) will be wrapped into b.grad
         # - 4 total dense outputs,
@@ -2808,12 +2805,12 @@
 
         a1_ref = torch.ones(3, 3)
         a2_ref = torch.ones(3, 3)
-        a_ref = DoubleTensor(a1_ref, a2_ref)
+        a_ref = TwoTensor(a1_ref, a2_ref)
         b_ref = torch.ones(3, 3)
 
         a1_test = a1_ref.clone()
         a2_test = a2_ref.clone()
-        a_test = DoubleTensor(a1_test, a2_test)
+        a_test = TwoTensor(a1_test, a2_test)
         b_test = b_ref.clone()
 
         compiled_f = aot_function(
@@ -2825,7 +2822,7 @@
         out_ref = f(a_ref, b_ref)
         out_test = compiled_f(a_test, b_test)
 
-        # Output is a DoubleTensor (check both inner tensors)
+        # Output is a TwoTensor (check both inner tensors)
         self.assertEqual(out_ref.a, out_test.a)
         self.assertEqual(out_ref.b, out_test.b)
 
@@ -2844,12 +2841,12 @@
 
         a1_ref = torch.ones(3, 3, requires_grad=True)
         a2_ref = torch.ones(3, 3, requires_grad=True)
-        a_ref = DoubleTensor(a1_ref, a2_ref)
+        a_ref = TwoTensor(a1_ref, a2_ref)
         b_ref = torch.ones(3, 3, requires_grad=True)
 
         a1_test = a1_ref.clone().detach().requires_grad_(True)
         a2_test = a2_ref.clone().detach().requires_grad_(True)
-        a_test = DoubleTensor(a1_test, a2_test)
+        a_test = TwoTensor(a1_test, a2_test)
         b_test = b_ref.clone().detach().requires_grad_(True)
 
         compiled_f = aot_function(
@@ -2860,7 +2857,7 @@
         )
         out_ref = f(a_ref, b_ref)
         out_test = compiled_f(a_test, b_test)
-        # First out is a DoubleTensor, second is an ordinary tensor
+        # First out is a TwoTensor, second is an ordinary tensor
         self.assertEqual(out_ref[0].a, out_test[0].a)
         self.assertEqual(out_ref[0].b, out_test[0].b)
         self.assertEqual(out_ref[1], out_test[1])
@@ -2875,18 +2872,18 @@
             (out_test[0] + out_test[1]).sum().backward()
 
     def test_aot_dispatch_output_alias(self):
-        # a is a tensor, b is a DoubleTensor
+        # a is a tensor, b is a TwoTensor
         def f(a, b):
             return b.view(b.shape), a * b
 
         b1_ref = torch.ones(3, 3, requires_grad=True)
         b2_ref = torch.ones(3, 3, requires_grad=True)
-        b_ref = DoubleTensor(b1_ref, b2_ref)
+        b_ref = TwoTensor(b1_ref, b2_ref)
         a_ref = torch.ones(3, 3, requires_grad=True)
 
         b1_test = b1_ref.clone().detach().requires_grad_(True)
         b2_test = b2_ref.clone().detach().requires_grad_(True)
-        b_test = DoubleTensor(b1_test, b2_test)
+        b_test = TwoTensor(b1_test, b2_test)
         a_test = a_ref.clone().detach().requires_grad_(True)
 
         compiled_f = aot_function(
@@ -2903,7 +2900,7 @@
 
         (out_ref1 + out_ref2).sum().backward()
         (out_test1 + out_test2).sum().backward()
-        # Both grad_inputs are DoubleTensors
+        # Both grad_inputs are TwoTensor
         self.assertEqual(a_ref.grad.a, a_test.grad.a)
         self.assertEqual(a_ref.grad.b, a_test.grad.b)
         self.assertEqual(b_ref.grad.a, b_test.grad.a)
@@ -2917,14 +2914,14 @@
 
         b1_ref = torch.ones(3, 3, requires_grad=True)
         b2_ref = torch.ones(3, 3, requires_grad=True)
-        b_ref_base = DoubleTensor(b1_ref, b2_ref)
+        b_ref_base = TwoTensor(b1_ref, b2_ref)
         a_ref_base = torch.ones(3, 3, requires_grad=True)
         b_ref = b_ref_base + 1
         a_ref = a_ref_base + 1
 
         b1_test = b1_ref.clone().detach().requires_grad_(True)
         b2_test = b2_ref.clone().detach().requires_grad_(True)
-        b_test_base = DoubleTensor(b1_test, b2_test)
+        b_test_base = TwoTensor(b1_test, b2_test)
         a_test_base = a_ref_base.clone().detach().requires_grad_(True)
         b_test = b_test_base + 1
         a_test = a_test_base + 1
@@ -2948,7 +2945,7 @@
         # NOTE: we need to use b in our gradient compute. Otherwise we will need to recompile teh backward.
         (b_ref * out_ref).sum().backward()
         (b_test * out_test).sum().backward()
-        # Both grad_inputs are DoubleTensors
+        # Both grad_inputs are TwoTensor
         self.assertEqual(a_ref_base.grad.a, a_test_base.grad.a)
         self.assertEqual(a_ref_base.grad.b, a_test_base.grad.b)
         self.assertEqual(b_ref_base.grad.a, b_test_base.grad.a)
@@ -2962,14 +2959,14 @@
 
         b1_ref = torch.arange(9, requires_grad=True, dtype=torch.float32).reshape(3, 3)
         b2_ref = torch.arange(9, requires_grad=True, dtype=torch.float32).reshape(3, 3)
-        b_ref_base = DoubleTensor(b1_ref, b2_ref)
+        b_ref_base = TwoTensor(b1_ref, b2_ref)
         a_ref_base = torch.arange(9, dtype=torch.float32).reshape(3, 3).detach().requires_grad_(True)
         b_ref = b_ref_base + 1
         a_ref = a_ref_base + 1
 
         b1_test = b1_ref.clone().detach().requires_grad_(True)
         b2_test = b2_ref.clone().detach().requires_grad_(True)
-        b_test_base = DoubleTensor(b1_test, b2_test)
+        b_test_base = TwoTensor(b1_test, b2_test)
         a_test_base = a_ref_base.clone().detach().requires_grad_(True)
         b_test = b_test_base + 1
         a_test = a_test_base + 1
@@ -2993,7 +2990,7 @@
         # NOTE: we need to use b in our gradient compute. Otherwise we will need to recompile the backward.
         (b_ref * out_ref).sum().backward()
         (b_test * out_test).sum().backward()
-        # Both grad_inputs are DoubleTensors
+        # Both grad_inputs are TwoTensor
         self.assertEqual(a_ref_base.grad.a, a_test_base.grad.a)
         self.assertEqual(a_ref_base.grad.b, a_test_base.grad.b)
         self.assertEqual(b_ref_base.grad.a, b_test_base.grad.a)
@@ -3009,14 +3006,14 @@
 
         b1_ref = torch.arange(9, requires_grad=True, dtype=torch.float32).reshape(3, 3)
         b2_ref = torch.arange(9, requires_grad=True, dtype=torch.float32).reshape(3, 3)
-        b_ref_base = DoubleTensor(b1_ref, b2_ref)
+        b_ref_base = TwoTensor(b1_ref, b2_ref)
         a_ref_base = torch.arange(9, dtype=torch.float32).reshape(3, 3).detach().requires_grad_(True)
         b_ref = b_ref_base + 1
         a_ref = a_ref_base + 1
 
         b1_test = b1_ref.clone().detach().requires_grad_(True)
         b2_test = b2_ref.clone().detach().requires_grad_(True)
-        b_test_base = DoubleTensor(b1_test, b2_test)
+        b_test_base = TwoTensor(b1_test, b2_test)
         a_test_base = a_ref_base.clone().detach().requires_grad_(True)
         b_test = b_test_base + 1
         a_test = a_test_base + 1
@@ -3040,7 +3037,7 @@
         # NOTE: we need to use b in our gradient compute. Otherwise we will need to recompile the backward.
         (b_ref * out_ref).sum().backward()
         (b_test * out_test).sum().backward()
-        # Both grad_inputs are DoubleTensors
+        # Both grad_inputs are TwoTensor
         self.assertEqual(a_ref_base.grad.a, a_test_base.grad.a)
         self.assertEqual(a_ref_base.grad.b, a_test_base.grad.b)
         self.assertEqual(b_ref_base.grad.a, b_test_base.grad.a)
@@ -3054,14 +3051,14 @@
 
         b1_ref = torch.arange(9, requires_grad=True, dtype=torch.float32).reshape(3, 3)
         b2_ref = torch.arange(9, requires_grad=True, dtype=torch.float32).reshape(3, 3)
-        b_ref_base = DoubleTensor(b1_ref, b2_ref)
+        b_ref_base = TwoTensor(b1_ref, b2_ref)
         a_ref_base = torch.arange(9, dtype=torch.float32).reshape(3, 3).detach().requires_grad_(True)
         b_ref = b_ref_base + 1
         a_ref = a_ref_base + 1
 
         b1_test = b1_ref.clone().detach().requires_grad_(True)
         b2_test = b2_ref.clone().detach().requires_grad_(True)
-        b_test_base = DoubleTensor(b1_test, b2_test)
+        b_test_base = TwoTensor(b1_test, b2_test)
         a_test_base = a_ref_base.clone().detach().requires_grad_(True)
         b_test = b_test_base + 1
         a_test = a_test_base + 1
@@ -3086,7 +3083,7 @@
 
         (out_ref1 * out_ref2).sum().backward()
         (out_test1 * out_test2).sum().backward()
-        # Both grad_inputs are DoubleTensors
+        # Both grad_inputs are TwoTensors
         self.assertEqual(a_ref_base.grad.a, a_test_base.grad.a)
         self.assertEqual(a_ref_base.grad.b, a_test_base.grad.b)
 
