# Owner(s): ["module: inductor"]
import atexit
import functools
import os
import sys
import unittest
from collections import defaultdict
from enum import Enum
from functools import partial
from unittest.mock import patch

import torch

from torch._dispatch.python import enable_python_dispatcher
from torch._dynamo.test_case import run_tests
from torch._subclasses.fake_tensor import (
    DataDependentOutputException,
    DynamicOutputShapeException,
    FakeTensorMode,
)
from torch.testing._internal.common_cuda import SM80OrLater
from torch.testing._internal.common_device_type import (
    instantiate_device_type_tests,
    onlyNativeDeviceTypes,
    OpDTypes,
    ops,
    skipCPUIf,
    skipCUDAIf,
)
from torch.testing._internal.common_methods_invocations import op_db, skipOps
from torch.testing._internal.common_utils import (
    dtype_abbrs,
    IS_MACOS,
    IS_X86,
    skipCUDAMemoryLeakCheckIf,
    skipIfCrossRef,
    skipIfTorchDynamo,
    suppress_warnings,
    TEST_MKL,
    TEST_WITH_ASAN,
    TEST_WITH_ROCM,
    TestCase,
)
from torch.testing._internal.inductor_utils import HAS_CPU, HAS_CUDA
from torch.utils._pytree import tree_map

try:
    try:
        from .test_torchinductor import check_model, check_model_cuda
    except ImportError:
        from test_torchinductor import check_model, check_model_cuda
except (unittest.SkipTest, ImportError) as e:
    sys.stderr.write(f"{type(e)}: {e}\n")
    if __name__ == "__main__":
        sys.exit(0)
    raise

bf16 = torch.bfloat16  # not tested
f64 = torch.float64
f32 = torch.float32
f16 = torch.float16
i8 = torch.int8  # not tested
i16 = torch.int16  # not tested
i32 = torch.int32
i64 = torch.int64
b8 = torch.bool
u8 = torch.uint8  # not tested

_ops = partial(
    ops, dtypes=OpDTypes.supported, allowed_dtypes=[f16, f32, f64, i32, i64, b8]
)

# Success forces pass; failure forces fail; skip unconditionally skips testing
ExpectedTestResult = Enum("ExpectedTestResult", ("SUCCESS", "XFAILURE", "SKIP"))

COLLECT_EXPECT = os.getenv("PYTORCH_COLLECT_EXPECT", "0") == "1"
ALL_SAMPLES = os.getenv("PYTORCH_ALL_SAMPLES", "0") == "1"
START = os.getenv("PYTORCH_TEST_RANGE_START", None)
END = os.getenv("PYTORCH_TEST_RANGE_END", None)

if START is not None or END is not None:
    assert END is not None
    assert START is not None
    START = int(START)
    END = int(END)
    assert START < END
else:
    START = 0
    END = len(op_db)

seen_failed = defaultdict(set)
failed_reasons = defaultdict(set)


def print_seen():
    expected_failures = defaultdict(list)

    def fmt_dtypes(dtypes):
        r = ", ".join(sorted(dtype_abbrs[d] for d in dtypes))
        return "{" + r + "}"

    def sort_key(kv):
        k, v = kv
        device_type, op = k
        if isinstance(op, tuple):
            return op
        else:
            return op, ""

    for (device_type, op), failed_dtypes in sorted(seen_failed.items(), key=sort_key):
        key = device_type, op
        reasons = ""
        if failed_reasons[key]:

            def maybe_truncate(x, length=80):
                x = str(x).replace("\n", " ")

                idx = x.find("\\n")
                if idx >= 0:
                    x = f"{x[:idx]}..."
                if len(x) > length:
                    return f"{x[:length - 3]}..."
                return x

            reasons = sorted(set(map(maybe_truncate, failed_reasons[key])))
            reasons = "  # " + ", ".join(reasons)

        if failed_dtypes:

            def format_op(op):
                if isinstance(op, tuple):
                    return f'("{op[0]}", "{op[1]}")'
                else:
                    return f'"{op}"'

            expected_failures[device_type].append(
                f"    {format_op(op)}: {fmt_dtypes(failed_dtypes)},{reasons}"
            )

    for device_type in ("cpu", "cuda"):
        expected_failures[device_type]
        nl = "\n"
        print(
            f"""
inductor_expected_failures_single_sample[\"{device_type}\"] = {{
{nl.join(expected_failures[device_type])}
}}
"""
        )


if COLLECT_EXPECT:
    atexit.register(print_seen)

# Note, in these skip/xfail dictionaries use a string as the key
# for the default test, and a tuple of two strings for variants

inductor_skips = defaultdict(dict)


inductor_skips["cpu"] = {
    "linalg.ldl_factor": {f32, f64},  # flaky
    "nn.functional.cosine_embedding_loss": {b8},  # flaky
}

if IS_MACOS and IS_X86:
    inductor_skips["cpu"]["rsqrt"] = {b8, i32}
    inductor_skips["cpu"]["nn.functional.multi_margin_loss"] = {
        b8,
        f16,
        f32,
        f64,
        i32,
        i64,
    }

inductor_skips["cuda"] = {
    # Jiterator kernel is not expected to work with inductor
    "jiterator_2inputs_2outputs": {b8, f16, f32, f64, i32, i64},
    "jiterator_4inputs_with_extra_args": {b8, f16, f32, f64, i32, i64},
    "jiterator_binary": {b8, f16, f32, f64, i32, i64},
    "jiterator_binary_return_by_ref": {b8, f16, f32, f64, i32, i64},
    "jiterator_unary": {b8, f16, f32, f64, i32, i64},
    # flaky
    "nn.functional.cosine_embedding_loss": {b8},
    "native_batch_norm": {f16, f32, f64},
    "_native_batch_norm_legit": {f16, f32, f64},
}

if not SM80OrLater:
    inductor_skips["cuda"]["bfloat16"] = {b8, f16, f32, f64, i32, i64}

if TEST_WITH_ROCM:
    # Tensors are not alike
    inductor_skips["cuda"]["logcumsumexp"] = {f32}

inductor_expected_failures_single_sample = defaultdict(dict)

inductor_expected_failures_single_sample["cpu"] = {
    "_upsample_bilinear2d_aa": {f32, f64},
    "bernoulli": {f32, f64},
    "cauchy": {f16},
    "cholesky": {f32, f64},
    "complex": {f16},
    "exponential": {f16},
    "geometric": {f16},
    "log_normal": {f16},
    "masked_scatter": {f16, f32, f64},
    "multinomial": {f32, f64},
    "nn.functional.avg_pool1d": {i64},
    "nn.functional.avg_pool2d": {i64},
    "nn.functional.local_response_norm": {i64},
    "nn.functional.rrelu": {f32, f64},
    "nonzero_static": {b8, f16, f32, f64, i32, i64},
    ("normal", "in_place"): {f16, f32, f64},
    ("normal", "number_mean"): {f16, f32, f64},
    "rand_like": {f16, f32, f64},
    "randint": {f16, f32, f64, i32, i64},
    "randint_like": {f16, f32, f64, i32, i64},
    "randn_like": {f16, f32, f64},
    ("sparse.mm", "reduce"): {f32, f64},
    "sparse.sampled_addmm": {f32, f64},
    "to_sparse": {f32, f64},
    "uniform": {f16},
    "view_as_complex": {f16},
}


inductor_expected_failures_single_sample["cuda"] = {
    "_upsample_bilinear2d_aa": {f16, f32, f64},
    ("as_strided", "partial_views"): {b8, f16, f32, f64, i32, i64},
    "atanh": {f32},
    "bernoulli": {f16, f32, f64},
    "cauchy": {f16},
    "cholesky": {f32, f64},
    "exponential": {f16},
    "geometric": {f16},
    "log_normal": {f16},
    "masked_scatter": {f16, f32, f64},
    "multinomial": {f16, f32, f64},
    "nn.functional.normalize": {f16},
    ("normal", "in_place"): {f16, f32, f64},
    ("normal", "number_mean"): {f16, f32, f64},
    "rand_like": {f16, f32, f64},
    "randint": {f16, f32, f64, i32, i64},
    "randint_like": {f16, f32, f64, i32, i64},
    "randn_like": {f16, f32, f64},
    "sparse.sampled_addmm": {f32, f64},
    "to_sparse": {f16, f32, f64},
}


inductor_gradient_expected_failures_single_sample = defaultdict(dict)

inductor_gradient_expected_failures_single_sample["cuda"] = {
    "atanh": {f32},
    "nn.functional.normalize": {f16},
}

if not TEST_WITH_ROCM:
    inductor_gradient_expected_failures_single_sample["cuda"]["tanh"] = {f16}

if not TEST_MKL:
    inductor_expected_failures_single_sample["cpu"].update({})

inductor_should_fail_with_exception = defaultdict(dict)
inductor_should_fail_with_exception["cpu"] = {}
inductor_should_fail_with_exception["cuda"] = {}


def get_skips_and_xfails(from_dict, xfails=True):
    retval = set()
    for device, d in from_dict.items():
        for op, dtypes in d.items():
            if type(op) is tuple:
                op, variant_name = op
            else:
                variant_name = ""
            retval.add((op, variant_name, device, tuple(dtypes), xfails))
    return retval


# Note: if you get a "AssertionError: Couldn't find OpInfo for ..." error for an OpInfo you are sure
# exists, you might be trying to use a test variant and you need to replace, for example,
# "max.reduction_no_dim" with ("max", "reduction_no_dim") as the key of one of these dictionaries
test_skips_or_fails = (
    get_skips_and_xfails(inductor_skips, xfails=False)
    | get_skips_and_xfails(inductor_expected_failures_single_sample, xfails=True)
    | get_skips_and_xfails(
        inductor_gradient_expected_failures_single_sample, xfails=True
    )
)


def wrapper_noop_set_seed(op, *args, **kwargs):
    return op(*args, **kwargs)


torch.testing._internal.common_methods_invocations.wrapper_set_seed = (
    wrapper_noop_set_seed
)

# This file does a global patch to `disable_global_flags()` - which we should not invoke in non testing cases.
torch._dynamo.variables.torch.tensor_dunder_fns.append(
    torch.testing._internal.common_utils.disable_functorch
)

# key can be either op_name, or (op_name, deivce_type), or (op_name, device_type, dtype)
inductor_override_kwargs = {
    # the return value of empty is undefined
    "empty": {"assert_equal": False},
    "empty_permuted": {"assert_equal": False},
    "empty_like": {"assert_equal": False},
    "new_empty": {"assert_equal": False},
    "empty_strided": {"assert_equal": False},
    "new_empty_strided": {"assert_equal": False},
    "randn": {"assert_equal": False},
    ("addr", "cuda", f16): {"reference_in_float": True},
    ("baddbmm", "cuda", f16): {"atol": 2e-3, "rtol": 0.002},  # decomp affects accuracy
    ("angle", "cuda", f64): {"reference_in_float": True},
    ("asin", "cuda", f16): {"reference_in_float": True},
    ("atanh", "cuda", f16): {"reference_in_float": True},
    ("cauchy", "cuda"): {"reference_in_float": True},
    ("cummax", "cuda", f16): {"atol": 5e-4, "rtol": 0.002},
    ("cumprod", "cuda"): {"reference_in_float": True, "atol": 7e-5, "rtol": 0.002},
    ("exponential", "cuda"): {"reference_in_float": True},
    ("geometric", "cuda"): {"reference_in_float": True},
    ("kron", "cuda", f16): {"reference_in_float": True},
    ("log_normal", "cuda"): {"reference_in_float": True},
    ("masked.softmin", "cuda", f16): {"atol": 1e-4, "rtol": 0.01},
    ("nn.functional.batch_norm", "cuda", f16): {"reference_in_float": True},
    ("nn.functional.batch_norm.without_cudnn", "cuda", f16): {
        "reference_in_float": True
    },
    ("nn.functional.cosine_similarity", "cuda", f16): {"reference_in_float": True},
    ("nn.functional.instance_norm", "cuda", f16): {"reference_in_float": True},
    ("nn.functional.local_response_norm", "cuda", f16): {"reference_in_float": True},
    ("nn.functional.soft_margin_loss", "cuda", f16): {"reference_in_float": True},
    ("nn.functional.softmin", "cuda", f16): {"atol": 1e-4, "rtol": 0.01},
    ("nn.functional.softsign", "cuda", f16): {"reference_in_float": True},
    ("nn.functional.tanhshrink", "cuda", f16): {"atol": 3e-4, "rtol": 0.001},
    ("outer", "cuda", f16): {"reference_in_float": True},
    ("round.decimals_3", "cuda", f16): {"reference_in_float": True},
    ("softmax", "cpu", f16): {"atol": 1e-4, "rtol": 0.02},
    ("softmax", "cuda", f16): {"atol": 1e-4, "rtol": 0.02},
    ("_softmax_backward_data", "cuda", f16): {"atol": 0.008, "rtol": 0.002},
    ("special.log_ndtr", "cuda", f64): {"atol": 1e-6, "rtol": 1e-5},
    ("std_mean.unbiased", "cuda", f16): {"reference_in_float": True},
    ("uniform", "cuda"): {"reference_in_float": True},
<<<<<<< HEAD
    ("nn.functional.triplet_margin_loss", "cuda", f16): {"atol": 1e-4, "rtol": 0.02},
    ("nn.functional.triplet_margin_with_distance_loss", "cuda", f16): {
        "atol": 1e-4,
        "rtol": 0.02,
    },
=======
    # Temporarily skip interpolate bilinear and bicubic tests:
    "nn.functional.interpolate.bicubic": {
        "assert_equal": False,
        "check_gradient": False,
    },
    "nn.functional.interpolate.bilinear": {"assert_equal": False},
    "nn.functional.upsample_bilinear": {"assert_equal": False},
>>>>>>> 00f1f73f
}

# Always test with all sample for following ops
inductor_all_samples = {
    "arange",
    "diagonal",
    "diagonal_copy",
    "diagonal_scatter",
    "softmax.with_dtype",
    "index_add",
    "index_copy",
    "scatter_reduce.sum",
    "select_scatter",
    "squeeze",
    "unfold",
    "unsqueeze",
    "sum",
    "amax",
    "amin",
    "all",
    "T",
    "H",
    "isinf",
    "isposinf",
    "isneginf",
    "nan_to_num",
    "mT",
    "mH",
    "rsub",
    "triu",
}


def collection_decorator(fn):
    @functools.wraps(fn)
    def inner(self, device, dtype, op):
        try:
            fn(self, device, dtype, op)
        except Exception as e:
            if COLLECT_EXPECT:
                variant = op.variant_test_name
                op_key = op.name if not variant else (op.name, variant)
                device_type = torch.device(device).type
                # failed_reasons[device_type, op_key].add(repr(e))
                seen_failed[device_type, op_key].add(dtype)
            raise e

    return inner


class TestInductorOpInfo(TestCase):
    check_model = check_model
    check_model_cuda = check_model_cuda

    @onlyNativeDeviceTypes
    @suppress_warnings
    @skipCUDAMemoryLeakCheckIf(
        True
    )  # inductor kernels failing this test intermittently
    @skipCUDAIf(not HAS_CUDA, "Skipped! Triton not found")
    @skipCPUIf(not HAS_CPU, "Skipped! Supported CPU compiler not found")
    @unittest.skipIf(TEST_WITH_ASAN, "Skipped under ASAN")
    @skipIfTorchDynamo("Test uses dynamo already")
    @skipIfCrossRef
    @_ops(op_db[START:END])
    @skipOps("TestInductorOpInfo", "test_comprehensive", test_skips_or_fails)
    @patch("torch._dynamo.config.raise_on_unsafe_aot_autograd", True)
    @torch._inductor.config.patch(
        {"implicit_fallbacks": False, "triton.autotune_pointwise": False}
    )
    @collection_decorator
    def test_comprehensive(self, device, dtype, op):
        torch._dynamo.reset()
        with torch.no_grad():
            torch.cuda.empty_cache()
        op_name = op.name
        if op.variant_test_name:
            op_name += f".{op.variant_test_name}"

        device_type = torch.device(device).type

        assert device_type in ("cuda", "cpu")

        # with open("test_output.txt", "a") as f:
        #     print(f"CONSIDERING OP {op_name} on {device_type} with {dtype} |
        # {inductor_skips[device_type].get(op_name, set())}", flush=True, file=f)
        #     print(f"CONSIDERING OP {op_name} on {device_type} with {dtype} |
        # {inductor_skips[device_type].get(op_name, set())}", flush=True)
        if dtype in inductor_skips[device_type].get(op_name, set()):
            test_expect = ExpectedTestResult.SKIP
            # with open("test_output.txt", "a") as f:
            #     print(f"SKIPPING OP {op_name} on {device_type}", flush=True, file=f)
            #     print(f"SKIPPING OP {op_name} on {device_type}", flush=True)
        elif dtype in inductor_expected_failures_single_sample[device_type].get(
            op_name, set()
        ) or dtype in inductor_gradient_expected_failures_single_sample[
            device_type
        ].get(
            op_name, set()
        ):
            test_expect = ExpectedTestResult.XFAILURE
        else:
            test_expect = ExpectedTestResult.SUCCESS

        overridden_kwargs = {}
        if op_name in inductor_override_kwargs:
            overridden_kwargs = inductor_override_kwargs[op_name]
        elif (op_name, device_type) in inductor_override_kwargs:
            overridden_kwargs = inductor_override_kwargs[(op_name, device_type)]
        elif (op_name, device_type, dtype) in inductor_override_kwargs:
            overridden_kwargs = inductor_override_kwargs[(op_name, device_type, dtype)]

        func = op.get_op()

        def fn(*args, **kwargs):
            return func(*args, **kwargs)

        requires_grad = (
            op.supports_autograd
            and dtype in op.supported_backward_dtypes(device_type)
            # TODO: OpInfo really ought to error out for this case, but it's
            # not exercised in test_ops_gradients atm.  The problem is not
            # complex32 per-se (which is supported by data movement only ops)
            # but that when we do backwards we expect other ops like add to work
            and not dtype == torch.complex32
        )
        samples = op.sample_inputs(device, dtype, requires_grad=requires_grad)

        if op_name not in inductor_all_samples and not ALL_SAMPLES:
            if isinstance(samples, (list, tuple)):
                samples = [samples[0]]
            else:
                samples = [next(samples)]

        def do_nopython(fn, args, kwargs):
            try:
                mode = FakeTensorMode()

                def map_to_fake(e):
                    if isinstance(e, torch.Tensor):
                        return mode.from_tensor(e)
                    else:
                        return e

                args, kwargs = tree_map(map_to_fake, (args, kwargs))
                with mode:
                    with enable_python_dispatcher():
                        fn(*args, **kwargs)

            except (DataDependentOutputException, DynamicOutputShapeException):
                return False

            return True

        try:
            for sample_input in samples:
                args = [sample_input.input] + list(sample_input.args)
                kwargs = sample_input.kwargs
                # UNCOMMENT TO DEBUG SEGFAULTS
                # with open("test_output.txt", "a") as f:
                #     print(f"RUNNING OP {op_name} on {device_type} with {dtype}", flush=True, file=f)
                #     print(f"RUNNING OP {op_name} on {device_type} with {dtype}", flush=True)
                if device_type == "cuda":
                    # opinfo test case have already place the input on the correct device
                    # so we don't need do additional copy by setting copy_to_cuda=False

                    no_python = do_nopython(fn, args, kwargs)
                    adjusted_kwargs = {
                        "check_lowp": False,
                        "nopython": no_python,
                        "copy_to_cuda": False,
                        "reference_in_float": False,
                        "check_gradient": requires_grad,
                        "check_has_compiled": no_python,
                        "output_process_fn_grad": sample_input.output_process_fn_grad,
                    }
                    adjusted_kwargs.update(overridden_kwargs)
                    self.check_model_cuda(
                        fn,
                        args,
                        kwargs,
                        **adjusted_kwargs,
                    )
                elif device_type == "cpu":
                    no_python = do_nopython(fn, args, kwargs)
                    adjusted_kwargs = {
                        "check_lowp": False,
                        "nopython": no_python,
                        "check_has_compiled": no_python,
                        # skip checking gradient on CPU for now
                        "check_gradient": False,
                    }
                    adjusted_kwargs.update(overridden_kwargs)

                    self.check_model(
                        fn,
                        args,
                        kwargs,
                        **adjusted_kwargs,
                    )

        except Exception as e:
            known_failure = False
            if dtype in inductor_should_fail_with_exception[device_type].get(
                op_name, set()
            ):
                failure = inductor_should_fail_with_exception[device_type][op_name][
                    dtype
                ]
                if failure in str(e):
                    known_failure = True
            if not known_failure:
                raise e

        # with open("test_output.txt", "a") as f:
        #     print(f"SUCCEEDED OP {op_name} on {device_type} with {dtype}", flush=True, file=f)


instantiate_device_type_tests(TestInductorOpInfo, globals())

if __name__ == "__main__":
    run_tests()<|MERGE_RESOLUTION|>--- conflicted
+++ resolved
@@ -341,19 +341,17 @@
     ("nn.functional.tanhshrink", "cuda", f16): {"atol": 3e-4, "rtol": 0.001},
     ("outer", "cuda", f16): {"reference_in_float": True},
     ("round.decimals_3", "cuda", f16): {"reference_in_float": True},
+    ("nn.functional.triplet_margin_loss", "cuda", f16): {"atol": 1e-4, "rtol": 0.02},
+    ("nn.functional.triplet_margin_with_distance_loss", "cuda", f16): {
+        "atol": 1e-4,
+        "rtol": 0.02,
+    },
     ("softmax", "cpu", f16): {"atol": 1e-4, "rtol": 0.02},
     ("softmax", "cuda", f16): {"atol": 1e-4, "rtol": 0.02},
     ("_softmax_backward_data", "cuda", f16): {"atol": 0.008, "rtol": 0.002},
     ("special.log_ndtr", "cuda", f64): {"atol": 1e-6, "rtol": 1e-5},
     ("std_mean.unbiased", "cuda", f16): {"reference_in_float": True},
     ("uniform", "cuda"): {"reference_in_float": True},
-<<<<<<< HEAD
-    ("nn.functional.triplet_margin_loss", "cuda", f16): {"atol": 1e-4, "rtol": 0.02},
-    ("nn.functional.triplet_margin_with_distance_loss", "cuda", f16): {
-        "atol": 1e-4,
-        "rtol": 0.02,
-    },
-=======
     # Temporarily skip interpolate bilinear and bicubic tests:
     "nn.functional.interpolate.bicubic": {
         "assert_equal": False,
@@ -361,7 +359,6 @@
     },
     "nn.functional.interpolate.bilinear": {"assert_equal": False},
     "nn.functional.upsample_bilinear": {"assert_equal": False},
->>>>>>> 00f1f73f
 }
 
 # Always test with all sample for following ops
