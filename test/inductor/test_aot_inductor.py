--- conflicted
+++ resolved
@@ -683,9 +683,6 @@
         ):
             self.check_model(Repro(), example_inputs)
 
-<<<<<<< HEAD
-    @requires_multigpu()
-=======
     def test_dynamic_cat(self):
         class Model(torch.nn.Module):
             def __init__(self):
@@ -705,10 +702,7 @@
         example_inputs = (a, b)
         self.check_model(Model(), example_inputs, constraints=constraints)
 
-    @unittest.skipIf(
-        torch.cuda.device_count() < 2, "The test requires multiple devices"
-    )
->>>>>>> c9eb30b3
+    @requires_multigpu()
     def test_non_default_cuda_device(self):
         if self.device == "cpu":
             raise unittest.SkipTest("requires CUDA")
