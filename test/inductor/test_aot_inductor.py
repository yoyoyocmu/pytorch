--- conflicted
+++ resolved
@@ -708,10 +708,6 @@
         self.check_model(Model(), example_inputs, constraints=constraints)
 
     @requires_multigpu()
-<<<<<<< HEAD
-    def test_non_default_cuda_device(self):
-        if self.device == "cpu":
-=======
     def test_replicate_on_devices(self):
         if self.device != "cuda":
             raise unittest.SkipTest("requires CUDA")
@@ -754,7 +750,6 @@
     @requires_multigpu()
     def test_non_default_cuda_device(self):
         if self.device != "cuda":
->>>>>>> cf1b494a
             raise unittest.SkipTest("requires CUDA")
 
         class Model(torch.nn.Module):
