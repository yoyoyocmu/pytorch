--- conflicted
+++ resolved
@@ -134,43 +134,6 @@
 
 FSDP_TEST = [test for test in TESTS if test.startswith("distributed/fsdp")]
 
-<<<<<<< HEAD
-=======
-# Tests need to be run with pytest.
-USE_PYTEST_LIST = [
-    "distributed/pipeline/sync/skip/test_api",
-    "distributed/pipeline/sync/skip/test_gpipe",
-    "distributed/pipeline/sync/skip/test_inspect_skip_layout",
-    "distributed/pipeline/sync/skip/test_leak",
-    "distributed/pipeline/sync/skip/test_portal",
-    "distributed/pipeline/sync/skip/test_stash_pop",
-    "distributed/pipeline/sync/skip/test_tracker",
-    "distributed/pipeline/sync/skip/test_verify_skippables",
-    "distributed/pipeline/sync/test_balance",
-    "distributed/pipeline/sync/test_bugs",
-    "distributed/pipeline/sync/test_checkpoint",
-    "distributed/pipeline/sync/test_copy",
-    "distributed/pipeline/sync/test_deferred_batch_norm",
-    "distributed/pipeline/sync/test_dependency",
-    "distributed/pipeline/sync/test_inplace",
-    "distributed/pipeline/sync/test_microbatch",
-    "distributed/pipeline/sync/test_phony",
-    "distributed/pipeline/sync/test_pipe",
-    "distributed/pipeline/sync/test_pipeline",
-    "distributed/pipeline/sync/test_stream",
-    "distributed/pipeline/sync/test_transparency",
-    "distributed/pipeline/sync/test_worker",
-    "distributions/test_constraints",
-    "distributions/test_transforms",
-    "distributions/test_utils",
-    "test_typing",
-    "distributed/elastic/events/lib_test",
-    "distributed/elastic/agent/server/test/api_test",
-    "test_deploy",
-    "distributed/test_c10d_error_logger.py"
-]
-
->>>>>>> 59aacc40
 WINDOWS_BLOCKLIST = [
     "distributed/nn/jit/test_instantiator",
     "distributed/rpc/test_faulty_agent",
